%module(directors="1") realmc

%{
#include "realm.h"
#include <cstring>
#include <string>
#include "realm_api_helpers.h"
%}

// FIXME MEMORY Verify finalizers, etc.
//  https://github.com/realm/realm-kotlin/issues/93
// TODO OPTIMIZATION
//  - Transfer "value semantics" objects in one go. Maybe custom serializer into byte buffers for all value types

%include "typemaps.i"
%include "stdint.i"
%include "arrays_java.i"

// We do not want to use BigInteger for uintt64_t as we are not expecting overflows
%apply int64_t {uint64_t};

// Manual imports in java module class
%pragma(java) moduleimports=%{
%}

// Manual additions to java module class
%pragma(java) modulecode=%{
//  Manual addition
%}

// Helpers included directly in cpp file
%{
realm_string_t rlm_str(const char* str)
{
    return realm_string_t{str, std::strlen(str)};
}
std::string rlm_stdstr(realm_string_t val)
{
    return std::string(val.data, 0, val.size);
}
%}

// Primitive/built in type handling
typedef jstring realm_string_t;
// TODO OPTIMIZATION Optimize...maybe port JStringAccessor from realm-java
//%typemap(jtype) realm_string_t "String"
//%typemap(jstype) realm_string_t "String"
%typemap(in) (realm_string_t) "$1 = rlm_str(jenv->GetStringUTFChars($arg,0));"
%typemap(out) (realm_string_t) "$result = jenv->NewStringUTF(std::string($1.data, 0, $1.size).c_str());"

%typemap(jstype) void* "long"
%typemap(javain) void* "$javainput"
%typemap(javadirectorin) void* "$1"
%typemap(javaout) void* {
return $jnicall;
}

// Reuse above type maps on other pointers too
%apply void* { realm_t*, realm_config_t*, realm_schema_t*, realm_object_t* , realm_query_t*,
               realm_results_t*, realm_notification_token_t*, realm_object_changes_t*,
<<<<<<< HEAD
               realm_list_t*, realm_app_credentials_t*, realm_app_config_t*, realm_app_t*,
               realm_sync_client_config_t*, realm_user_t* };
=======
               realm_list_t*, realm_app_config_t* };
>>>>>>> efb0449f

// For all functions returning a pointer or bool, check for null/false and throw an error if
// realm_get_last_error returns true.
// To bypass automatic error checks define the function explicitly here before the type maps until
// we have a distinction (type map, etc.) in the C API that we can use for targeting the type map.
bool realm_object_is_valid(const realm_object_t*);

%typemap(out) SWIGTYPE* {
    if (!result) {
        realm_error_t error;
        if (realm_get_last_error(&error)) {
            std::string message("[" + std::to_string(error.error) + "]: " + error.message);
            realm_clear_last_error();
            // TODO API-SCHEMA Cache class lookup
            // FIXME Extract all error information and throw exceptions based on type
            //  https://github.com/realm/realm-kotlin/issues/70
            jclass clazz = (jenv)->FindClass("java/lang/RuntimeException");
            (jenv)->ThrowNew(clazz, message.c_str());
        }
    }
    *($1_type*)&jresult = result;
}
%typemap(out) bool {
    if (!result) {
        realm_error_t error;
        if (realm_get_last_error(&error)) {
            std::string message("[" + std::to_string(error.error) + "]: " + error.message);
            realm_clear_last_error();
            // TODO API-SCHEMA Cache class lookup
            // FIXME Extract all error information and throw exceptions based on type
            jclass clazz = (jenv)->FindClass("java/lang/RuntimeException");
            (jenv)->ThrowNew(clazz, message.c_str());
        }
    }
    jresult = (jboolean)result;
}
// Just showcasing a wrapping concept. Maybe we should just go with `long` (apply void* as above)
//%typemap(jstype) realm_t* "LongPointerWrapper"
//%typemap(javain) realm_t* "$javainput.ptr()"
//%typemap(javaout) realm_t* {
//    return new LongPointerWrapper($jnicall);
//}

// Array wrappers to allow building (continuous allocated) arrays of the corresponding types from
// JVM
%include "carrays.i"
%array_functions(realm_class_info_t, classArray);
%array_functions(realm_property_info_t, propertyArray);
%array_functions(realm_property_info_t*, propertyArrayArray);
%array_functions(realm_value_t, valueArray);

// size_t output parameter
%inline %{
struct realm_size_t {
    size_t value;
};
%}

// size_t output parameter
// The below struct is used to pass size_t output parameters to Java.
%typemap(jni) (size_t* out_count) "long"
%typemap(jtype) (size_t* out_count) "long"
%typemap(jstype) (size_t* out_count) "realm_size_t"
%typemap(javain) (size_t* out_count) "realm_size_t.getCPtr($javainput)"
// The below type maps are used to convert realm_size_t into a pointer to the same struct in JNI
// The type maps are only applied to arguments are named exactly 'out_count'
%apply size_t* out_count { size_t* out_size };

// bool output parameter
%apply bool* OUTPUT { bool* out_found };

// uint64_t output parameter for realm_get_num_versions
%apply int64_t* OUTPUT { uint64_t* out_versions_count };

// Enable passing uint8_t* parameters for realm_config_get_encryption_key and realm_config_set_encryption_key as Byte[]
%apply int8_t[] {uint8_t *key};
%apply int8_t[] {uint8_t *out_key};

// Just generate constants for the enum and pass them back and forth as integers
%include "enumtypeunsafe.swg"
%javaconst(1);

// Make swig types package private (as opposed to public by default) to ensure that we don't expose
// types outside the package
%typemap(javaclassmodifiers) SWIGTYPE "class";
%typemap(javaclassmodifiers) NotificationCallback "public class";
%typemap(javaclassmodifiers) enum SWIGTYPE "final class";

// FIXME OPTIMIZE Support getting/setting multiple attributes. Ignored for now due to incorrect
//  type cast in Swig-generated wrapper for "const realm_property_key_t*" which is not cast
//  correctly to the underlying C-API method.
%ignore "realm_get_values";
%ignore "realm_set_values";
// Not yet available in library
%ignore "realm_config_set_sync_config";
%ignore "realm_update_schema_advanced";
%ignore "realm_config_set_audit_factory";
%ignore "_realm_get_schema_native";
%ignore "realm_find_primary_key_property";
%ignore "_realm_list_from_native_copy";
%ignore "_realm_list_from_native_move";
%ignore "realm_list_assign";
%ignore "_realm_set_from_native_copy";
%ignore "_realm_set_from_native_move";
%ignore "realm_get_set";
%ignore "realm_set_size";
%ignore "realm_set_get";
%ignore "realm_set_find";
%ignore "realm_set_insert";
%ignore "realm_set_erase";
%ignore "realm_set_clear";
%ignore "realm_set_assign";
%ignore "realm_set_add_notification_callback";
%ignore "_realm_dictionary_from_native_copy";
%ignore "_realm_dictionary_from_native_move";
%ignore "realm_get_dictionary";
%ignore "realm_dictionary_size";
%ignore "realm_dictionary_get";
%ignore "realm_dictionary_insert";
%ignore "realm_dictionary_erase";
%ignore "realm_dictionary_clear";
%ignore "realm_dictionary_assign";
%ignore "realm_dictionary_add_notification_callback";
%ignore "realm_query_delete_all";
%ignore "realm_results_snapshot";

// Sync methods not implemented yet
%ignore "realm_sync_config_new";
%ignore "realm_sync_config_set_session_stop_policy";
%ignore "realm_sync_config_set_error_handler";
%ignore "realm_sync_config_set_realm_encryption_key";
%ignore "realm_sync_config_set_client_validate_ssl";
%ignore "realm_sync_config_set_ssl_trust_certificate_path";
%ignore "realm_sync_config_set_ssl_verify_callback";
%ignore "realm_sync_config_set_cancel_waits_on_nonfatal_error";
%ignore "realm_sync_config_set_authorization_header_name";
%ignore "realm_sync_config_set_custom_http_header";
%ignore "realm_sync_config_set_recovery_directory_path";
%ignore "realm_sync_config_set_resync_mode";
%ignore "realm_sync_client_config_new";
%ignore "realm_sync_client_config_set_base_file_path";
%ignore "realm_sync_client_config_set_metadata_mode";
%ignore "realm_sync_client_config_set_encryption_key";
%ignore "realm_sync_client_config_set_reset_metadata_on_error";
%ignore "realm_sync_client_config_set_logger_factory";
%ignore "realm_sync_client_config_set_log_level";
%ignore "realm_sync_client_config_set_reconnect_mode";
%ignore "realm_sync_client_config_set_multiplex_sessions";
%ignore "realm_sync_client_config_set_user_agent_binding_info";
%ignore "realm_sync_client_config_set_user_agent_application_info";
%ignore "realm_sync_client_config_set_connect_timeout";
%ignore "realm_sync_client_config_set_connection_linger_time";
%ignore "realm_sync_client_config_set_ping_keepalive_period";
%ignore "realm_sync_client_config_set_pong_keepalive_period";
%ignore "realm_sync_client_config_set_fast_reconnect_limit";

// Swig doesn't understand __attribute__ so eliminate it
#define __attribute__(x)

%include "realm.h"
%include "src/main/jni/realm_api_helpers.h"
<|MERGE_RESOLUTION|>--- conflicted
+++ resolved
@@ -58,12 +58,8 @@
 // Reuse above type maps on other pointers too
 %apply void* { realm_t*, realm_config_t*, realm_schema_t*, realm_object_t* , realm_query_t*,
                realm_results_t*, realm_notification_token_t*, realm_object_changes_t*,
-<<<<<<< HEAD
                realm_list_t*, realm_app_credentials_t*, realm_app_config_t*, realm_app_t*,
                realm_sync_client_config_t*, realm_user_t* };
-=======
-               realm_list_t*, realm_app_config_t* };
->>>>>>> efb0449f
 
 // For all functions returning a pointer or bool, check for null/false and throw an error if
 // realm_get_last_error returns true.
