/*
 * Copyright 2020 Realm Inc.
 *
 * Licensed under the Apache License, Version 2.0 (the "License");
 * you may not use this file except in compliance with the License.
 * You may obtain a copy of the License at
 *
 * http://www.apache.org/licenses/LICENSE-2.0
 *
 * Unless required by applicable law or agreed to in writing, software
 * distributed under the License is distributed on an "AS IS" BASIS,
 * WITHOUT WARRANTIES OR CONDITIONS OF ANY KIND, either express or implied.
 * See the License for the specific language governing permissions and
 * limitations under the License.
 */
package io.realm

import io.realm.internal.RealmReference
import io.realm.internal.SuspendableWriter
import io.realm.internal.runBlocking
import io.realm.interop.NativePointer
import io.realm.interop.RealmInterop
import kotlinx.coroutines.sync.Mutex
import kotlinx.coroutines.sync.withLock

// TODO API-PUBLIC Document platform specific internals (RealmInitilizer, etc.)
class Realm private constructor(configuration: RealmConfiguration, dbPointer: NativePointer) :
    BaseRealm(configuration, dbPointer) {

    private val writer: SuspendableWriter = SuspendableWriter(this)
    private val realmPointerMutex = Mutex()

    private var updateableRealm: kotlinx.atomicfu.AtomicRef<RealmReference> =
        kotlinx.atomicfu.atomic<RealmReference>(RealmReference(this, dbPointer))
    /**
     * The current Realm reference that points to the underlying frozen C++ SharedRealm.
     *
     * NOTE: As this is updated to a new frozen version on notifications about changes in the
     * underlying realm, care should be taken not to spread operations over different references.
     */
    internal override var realmReference: RealmReference
        get() {
            return updateableRealm.value
        }
        set(value) {
            updateableRealm!!.value = value
        }

    companion object {
        /**
         * Default name for Realm files unless overridden by [RealmConfiguration.Builder.name].
         */
        public const val DEFAULT_FILE_NAME = "default.realm"

        /**
         * Default tag used by log entries
         */
        public const val DEFAULT_LOG_TAG = "REALM"

        /**
         * Open a realm.
         */
        fun open(
            realmConfiguration: RealmConfiguration,
        ): Realm {
            // TODO API-INTERNAL
            //  IN Android use lazy property delegation init to load the shared library use the
            //  function call (lazy init to do any preprocessing before starting Realm eg: log level etc)
            //  or implement an init method which is a No-OP in iOS but in Android it load the shared library
<<<<<<< HEAD
            // FIXME Ensure that we have a frozen realm
            val realm =
                Realm(
                    realmConfiguration,
                    RealmInterop.realm_open(realmConfiguration.nativeConfig),
                )

=======
            val realm =
                Realm(realmConfiguration, RealmInterop.realm_open(realmConfiguration.nativeConfig))
>>>>>>> ffb567cb
            realm.log.info("Opened Realm: ${realmConfiguration.path}")
            return realm
        }
    }

    /**
     * Open a Realm instance. This instance grants access to an underlying Realm file defined by
     * the provided [RealmConfiguration].
     *
     * FIXME Figure out how to describe the constructor better
     * FIXME Once the implementation of this class moves to the frozen architecture
     *  this constructor should be the primary way to open Realms (as you only need
     *  to do it once pr. app).
     */
    public constructor(configuration: RealmConfiguration) :
        this(configuration, RealmInterop.realm_open(configuration.nativeConfig))

    /**
     * Modify the underlying Realm file in a suspendable transaction on the default Realm Write
     * Dispatcher.
     *
     * The write transaction always represent the latest version of data in the Realm file, even if
     * the calling Realm not yet represent this.
     *
     * Write transactions automatically commit any changes made when the closure returns unless
     * [MutableRealm.cancelWrite] was called.
     *
     * @param block function that should be run within the context of a write transaction.
     * @return any value returned from the provided write block. If this is a RealmObject it is
     * frozen before being returned.
     * @see [RealmConfiguration.writeDispatcher]
     */
    suspend fun <R> write(block: MutableRealm.() -> R): R {
        @Suppress("TooGenericExceptionCaught") // FIXME https://github.com/realm/realm-kotlin/issues/70
        try {
            val (nativePointer, versionId, result) = this.writer.write(block)
            // Update the user facing Realm before returning the result.
            // That way, querying the Realm right after the `write` completes will return
            // the written data. Otherwise, we would have to wait for the Notifier thread
            // to detect it and update the user Realm.
            updateRealmPointer(nativePointer, versionId)
            return result
        } catch (e: Exception) {
            throw e
        }
    }

    /**
     * Modify the underlying Realm file while blocking the calling thread until the transaction is
     * done. Write transactions automatically commit any changes made when the closure returns
     * unless [MutableRealm.cancelWrite] was called.
     *
     * The write transaction always represent the latest version of data in the Realm file, even if the calling
     * Realm not yet represent this.
     *
     * @param block function that should be run within the context of a write transaction.
     * @return any value returned from the provided write block.
     *
     * @throws IllegalStateException if invoked inside an existing transaction.
     */
    fun <R> writeBlocking(block: MutableRealm.() -> R): R {
        writer.checkInTransaction("Cannot initiate transaction when already in a write transaction")
        return runBlocking {
            write(block)
        }
    }

    private suspend fun updateRealmPointer(newRealm: NativePointer, newVersion: VersionId) {
        realmPointerMutex.withLock {
            log.debug("Updating Realm version: $version -> $newVersion")
            if (newVersion >= version) {
                realmReference = RealmReference(this, newRealm)
            }
        }
    }

    /**
     * Close this Realm and all underlying resources. Accessing any methods or Realm Objects after this
     * method has been called will then an [IllegalStateException].
     *
     * This will block until underlying Realms (writer and notifier) are closed, including rolling
     * back any ongoing transactions when [close] is called. Calling this from the Realm Write
     * Dispatcher while inside a transaction block will throw, while calling this by some means of
     * a blocking operation on another thread (e.g. `runBlocking(Dispatcher.Default)`) inside a
     * transaction cause a deadlock.
     *
     * @throws IllegalStateException if called from the Realm Write Dispatcher while inside a
     * transaction block.
     */
    public override fun close() {
        // TODO Reconsider this constraint. We have the primitives to check is we are on the
        //  writer thread and just close the realm in writer.close()
        writer.checkInTransaction("Cannot close the Realm while inside a transaction block")
        writer.close()
        super.close()
        // TODO There is currently nothing that tears down the dispatcher
    }
}<|MERGE_RESOLUTION|>--- conflicted
+++ resolved
@@ -67,18 +67,12 @@
             //  IN Android use lazy property delegation init to load the shared library use the
             //  function call (lazy init to do any preprocessing before starting Realm eg: log level etc)
             //  or implement an init method which is a No-OP in iOS but in Android it load the shared library
-<<<<<<< HEAD
             // FIXME Ensure that we have a frozen realm
             val realm =
                 Realm(
                     realmConfiguration,
                     RealmInterop.realm_open(realmConfiguration.nativeConfig),
                 )
-
-=======
-            val realm =
-                Realm(realmConfiguration, RealmInterop.realm_open(realmConfiguration.nativeConfig))
->>>>>>> ffb567cb
             realm.log.info("Opened Realm: ${realmConfiguration.path}")
             return realm
         }
