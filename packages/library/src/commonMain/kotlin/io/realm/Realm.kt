/*
 * Copyright 2020 Realm Inc.
 *
 * Licensed under the Apache License, Version 2.0 (the "License");
 * you may not use this file except in compliance with the License.
 * You may obtain a copy of the License at
 *
 * http://www.apache.org/licenses/LICENSE-2.0
 *
 * Unless required by applicable law or agreed to in writing, software
 * distributed under the License is distributed on an "AS IS" BASIS,
 * WITHOUT WARRANTIES OR CONDITIONS OF ANY KIND, either express or implied.
 * See the License for the specific language governing permissions and
 * limitations under the License.
 */
package io.realm

import io.realm.internal.RealmReference
import io.realm.internal.SuspendableWriter
import io.realm.internal.runBlocking
import io.realm.interop.NativePointer
import io.realm.interop.RealmInterop
import kotlinx.coroutines.CoroutineDispatcher
import kotlinx.coroutines.sync.Mutex
import kotlinx.coroutines.sync.withLock

// TODO API-PUBLIC Document platform specific internals (RealmInitilizer, etc.)
class Realm private constructor(configuration: RealmConfiguration, dbPointer: NativePointer) :
    BaseRealm(configuration, dbPointer) {

    private val writer: SuspendableWriter = SuspendableWriter(this)
    private val realmPointerMutex = Mutex()

    private var updateableRealm: kotlinx.atomicfu.AtomicRef<RealmReference> =
        kotlinx.atomicfu.atomic<RealmReference>(RealmReference(this, dbPointer))
    /**
     * The current Realm reference that points to the underlying frozen C++ SharedRealm.
     *
     * NOTE: As this is updated to a new frozen version on notifications about changes in the
     * underlying realm, care should be taken not to spread operations over different references.
     */
    internal override var realmReference: RealmReference
        get() {
            return updateableRealm.value
        }
        set(value) {
            updateableRealm!!.value = value
        }

    companion object {
        /**
         * Default name for Realm files unless overridden by [RealmConfiguration.Builder.name].
         */
        public const val DEFAULT_FILE_NAME = "default.realm"

        /**
         * Default tag used by log entries
         */
        public const val DEFAULT_LOG_TAG = "REALM"

        /**
         * Open a realm.
         */
        // FIXME Dispatcher that should be used to deliver notifications.
        //  MUST:
        //  - be backed by only one thread
        //  - be backed by the same thread on which the realm is opened
        //  NOTE:
        //  - The dispatcher is not taken into account on Android and notifications are only
        //    delivered if the Realm is opened on a Looper thread as for Realm Java
        fun open(
            realmConfiguration: RealmConfiguration,
            notificationDispatcher: CoroutineDispatcher? = null
        ): Realm {
            // TODO API-INTERNAL
            //  IN Android use lazy property delegation init to load the shared library use the
            //  function call (lazy init to do any preprocessing before starting Realm eg: log level etc)
            //  or implement an init method which is a No-OP in iOS but in Android it load the shared library
<<<<<<< HEAD
            val realm = Realm(
                realmConfiguration,
                RealmInterop.realm_open(realmConfiguration.nativeConfig, notificationDispatcher),
            )
=======
            val realm =
                Realm(realmConfiguration, RealmInterop.realm_open(realmConfiguration.nativeConfig))
>>>>>>> 66dbfc08
            realm.log.info("Opened Realm: ${realmConfiguration.path}")
            return realm
        }
    }

    /**
     * Open a Realm instance. This instance grants access to an underlying Realm file defined by
     * the provided [RealmConfiguration].
     *
     * FIXME Figure out how to describe the constructor better
     * FIXME Once the implementation of this class moves to the frozen architecture
     *  this constructor should be the primary way to open Realms (as you only need
     *  to do it once pr. app).
     */
    public constructor(configuration: RealmConfiguration) :
        this(configuration, RealmInterop.realm_open(configuration.nativeConfig))

    /**
     * Modify the underlying Realm file in a suspendable transaction on the default Realm Write
     * Dispatcher.
     *
     * The write transaction always represent the latest version of data in the Realm file, even if
     * the calling Realm not yet represent this.
     *
     * Write transactions automatically commit any changes made when the closure returns unless
     * [MutableRealm.cancelWrite] was called.
     *
     * @param block function that should be run within the context of a write transaction.
     * @return any value returned from the provided write block. If this is a RealmObject it is
     * frozen before being returned.
     * @see [RealmConfiguration.writeDispatcher]
     */
    suspend fun <R> write(block: MutableRealm.() -> R): R {
        @Suppress("TooGenericExceptionCaught") // FIXME https://github.com/realm/realm-kotlin/issues/70
        try {
            val (nativePointer, versionId, result) = this.writer.write(block)
            // Update the user facing Realm before returning the result.
            // That way, querying the Realm right after the `write` completes will return
            // the written data. Otherwise, we would have to wait for the Notifier thread
            // to detect it and update the user Realm.
            updateRealmPointer(nativePointer, versionId)
            return result
        } catch (e: Exception) {
            throw e
        }
    }

    /**
     * Modify the underlying Realm file while blocking the calling thread until the transaction is
     * done. Write transactions automatically commit any changes made when the closure returns
     * unless [MutableRealm.cancelWrite] was called.
     *
     * The write transaction always represent the latest version of data in the Realm file, even if the calling
     * Realm not yet represent this.
     *
     * @param block function that should be run within the context of a write transaction.
     * @return any value returned from the provided write block.
     *
     * @throws IllegalStateException if invoked inside an existing transaction.
     */
    fun <R> writeBlocking(block: MutableRealm.() -> R): R {
        writer.checkInTransaction("Cannot initiate transaction when already in a write transaction")
        return runBlocking {
            write(block)
        }
    }

    private suspend fun updateRealmPointer(newRealm: NativePointer, newVersion: VersionId) {
        realmPointerMutex.withLock {
            log.debug("Updating Realm version: $version -> $newVersion")
            if (newVersion >= version) {
                realmReference = RealmReference(this, newRealm)
            }
        }
    }

    /**
     * Close this Realm and all underlying resources. Accessing any methods or Realm Objects after this
     * method has been called will then an [IllegalStateException].
     *
     * This will block until underlying Realms (writer and notifier) are closed, including rolling
     * back any ongoing transactions when [close] is called. Calling this from the Realm Write
     * Dispatcher while inside a transaction block will throw, while calling this by some means of
     * a blocking operation on another thread (e.g. `runBlocking(Dispatcher.Default)`) inside a
     * transaction cause a deadlock.
     *
     * @throws IllegalStateException if called from the Realm Write Dispatcher while inside a
     * transaction block.
     */
    public override fun close() {
        // TODO Reconsider this constraint. We have the primitives to check is we are on the
        //  writer thread and just close the realm in writer.close()
        writer.checkInTransaction("Cannot close the Realm while inside a transaction block")
        writer.close()
        super.close()
        // TODO There is currently nothing that tears down the dispatcher
    }
}<|MERGE_RESOLUTION|>--- conflicted
+++ resolved
@@ -76,15 +76,11 @@
             //  IN Android use lazy property delegation init to load the shared library use the
             //  function call (lazy init to do any preprocessing before starting Realm eg: log level etc)
             //  or implement an init method which is a No-OP in iOS but in Android it load the shared library
-<<<<<<< HEAD
-            val realm = Realm(
+            val realm =
+                Realm(
                 realmConfiguration,
                 RealmInterop.realm_open(realmConfiguration.nativeConfig, notificationDispatcher),
             )
-=======
-            val realm =
-                Realm(realmConfiguration, RealmInterop.realm_open(realmConfiguration.nativeConfig))
->>>>>>> 66dbfc08
             realm.log.info("Opened Realm: ${realmConfiguration.path}")
             return realm
         }
