--- conflicted
+++ resolved
@@ -16,15 +16,10 @@
 package io.realm
 
 import io.realm.internal.SuspendableWriter
-import io.realm.internal.runBlocking
 import io.realm.interop.NativePointer
 import io.realm.interop.RealmInterop
-<<<<<<< HEAD
 import kotlinx.coroutines.CoroutineDispatcher
-=======
->>>>>>> 24ea6867
 import kotlinx.coroutines.sync.Mutex
-import kotlinx.coroutines.sync.withLock
 
 // TODO API-PUBLIC Document platform specific internals (RealmInitilizer, etc.)
 class Realm private constructor(configuration: RealmConfiguration, dbPointer: NativePointer) :
@@ -81,16 +76,8 @@
         this(configuration, RealmInterop.realm_open(configuration.nativeConfig))
 
     /**
-<<<<<<< HEAD
-     * Modify the underlying Realm file in a suspendable transaction on the default Realm
-     * dispatcher.
-     *
-     * NOTE: Objects and results retrieved before a write are no longer valid. This restriction
-     * will be lifted when the frozen architecture is fully in place.
-=======
      * Modify the underlying Realm file in a suspendable transaction on the default Realm Write
      * Dispatcher.
->>>>>>> 24ea6867
      *
      * The write transaction always represent the latest version of data in the Realm file, even if
      * the calling Realm not yet represent this.
@@ -100,18 +87,10 @@
      *
      * @param block function that should be run within the context of a write transaction.
      * @return any value returned from the provided write block. If this is a RealmObject it is
-<<<<<<< HEAD
-     * frozen before returning it.
-     * @see [RealmConfiguration.writeDispatcher]
-     */
-    // TODO Would we be able to offer a per write error handler by adding a CoroutineExceptinoHandler
-    internal suspend fun <R> write(block: MutableRealm.() -> R): R {
-=======
      * frozen before being returned.
      * @see [RealmConfiguration.writeDispatcher]
      */
     suspend fun <R> write(block: MutableRealm.() -> R): R {
->>>>>>> 24ea6867
         @Suppress("TooGenericExceptionCaught") // FIXME https://github.com/realm/realm-kotlin/issues/70
         try {
             val (nativePointer, versionId, result) = this.writer.write(block)
@@ -120,11 +99,6 @@
             // the written data. Otherwise, we would have to wait for the Notifier thread
             // to detect it and update the user Realm.
             updateRealmPointer(nativePointer, versionId)
-<<<<<<< HEAD
-            // FIXME What if the result is of a different version than the realm (some other
-            //  write transaction finished before)
-=======
->>>>>>> 24ea6867
             return result
         } catch (e: Exception) {
             throw e
@@ -153,19 +127,9 @@
 
     private suspend fun updateRealmPointer(newRealm: NativePointer, newVersion: VersionId) {
         realmPointerMutex.withLock {
-<<<<<<< HEAD
-            log.debug("$version -> $newVersion")
-            if (newVersion >= version) {
-                // FIXME Currently we need this to be a live realm to be able to continue doing
-                //  writeBlocking transactions.
-                dbPointer = RealmInterop.realm_thaw(newRealm)
-                // We need to start a read transaction to be able to retrieve version id, etc.
-                RealmInterop.realm_begin_read(dbPointer)
-=======
             log.debug("Updating Realm version: $version -> $newVersion")
             if (newVersion >= version) {
                 dbPointer = newRealm
->>>>>>> 24ea6867
                 version = newVersion
             }
         }
@@ -185,14 +149,10 @@
      * transaction block.
      */
     public override fun close() {
-<<<<<<< HEAD
-        writer.checkInTransaction("Cannot close in a transaction block")
-=======
         // TODO Reconsider this constraint. We have the primitives to check is we are on the
         //  writer thread and just close the realm in writer.close()
         writer.checkInTransaction("Cannot close the Realm while inside a transaction block")
         writer.close()
->>>>>>> 24ea6867
         super.close()
         // TODO There is currently nothing that tears down the dispatcher
     }
