/*
 * Copyright 2021 Realm Inc.
 *
 * Licensed under the Apache License, Version 2.0 (the "License");
 * you may not use this file except in compliance with the License.
 * You may obtain a copy of the License at
 *
 * http://www.apache.org/licenses/LICENSE-2.0
 *
 * Unless required by applicable law or agreed to in writing, software
 * distributed under the License is distributed on an "AS IS" BASIS,
 * WITHOUT WARRANTIES OR CONDITIONS OF ANY KIND, either express or implied.
 * See the License for the specific language governing permissions and
 * limitations under the License.
 */
package io.realm

import io.realm.internal.RealmObjectInternal
import io.realm.internal.unmanage
import io.realm.interop.NativePointer
import io.realm.interop.RealmInterop
import kotlin.reflect.KClass

/**
 * This class represents the writeable state of a Realm file. The only way to modify data in a Realm is through
 * instances of this class. These are provided and managed automatically through either [Realm.write] or
 * [Realm.writeBlocking].
 */
class MutableRealm : BaseRealm {

    // TODO Also visible as a companion method to allow for `RealmObject.delete()`, but this
    //  has drawbacks. See https://github.com/realm/realm-kotlin/issues/181
    internal companion object {
        internal fun <T : RealmObject> delete(obj: T) {
            val internalObject = obj as RealmObjectInternal
            internalObject.`$realm$ObjectPointer`?.let { RealmInterop.realm_object_delete(it) }
                ?: throw IllegalArgumentException("Cannot delete unmanaged object")
            internalObject.unmanage()
        }
    }

    /**
     * Create a MutableRealm which lifecycle must be managed by its own, i.e. any modifications
     * done inside the MutableRealm is not immediately reflected in the `parentRealm`.
     */
    internal constructor(configuration: RealmConfiguration) :
        super(configuration, RealmInterop.realm_open(configuration.nativeConfig))

    /**
     * Create a MutableRealm which represents a standard write transaction, i.e. any modifications
     * are immediately represented in the `parentRealm`.
     */
    @Deprecated("Should be avoided and will be removed once we have the proper Frozen Architecture in place.")
    internal constructor(configuration: RealmConfiguration, parentRealm: NativePointer) :
        super(configuration, parentRealm)

    internal fun beginTransaction() {
        RealmInterop.realm_begin_write(realm.dbPointer)
    }

    internal fun commitTransaction() {
        RealmInterop.realm_commit(realm.dbPointer)
    }

    internal fun isInTransaction(): Boolean {
        return RealmInterop.realm_is_in_transaction(dbPointer)
    }

    /**
     * Cancel the write. Any changes will not be persisted to disk.
     */
    public fun cancelWrite() {
        RealmInterop.realm_rollback(realm.dbPointer)
    }

    @Deprecated("Use MutableRealm.copyToRealm() instead", ReplaceWith("io.realm.MutableRealm.copyToRealm(obj)"))
    fun <T : RealmObject> create(type: KClass<T>): T {
        return io.realm.internal.create(configuration.mediator, realm, type)
    }
    // Convenience inline method for the above to skip KClass argument
    @Deprecated("Use MutableRealm.copyToRealm() instead", ReplaceWith("io.realm.MutableRealm.copyToRealm(obj)"))
    inline fun <reified T : RealmObject> create(): T { return create(T::class) }

    @Deprecated("Use MutableRealm.copyToRealm() instead", ReplaceWith("io.realm.MutableRealm.copyToRealm(obj)"))
    fun <T : RealmObject> create(type: KClass<T>, primaryKey: Any?): T {
        return io.realm.internal.create(configuration.mediator, realm, type, primaryKey)
    }

    /**
     * Creates a copy of an object in the Realm.
     *
     * This will create a copy of an object and all it's children. Any already managed objects will
     * not be copied, including the root `instance`. So invoking this with an already managed
     * object is a no-operation.
     *
     * @param instance The object to create a copy from.
     * @return The managed version of the `instance`.
     */
    fun <T : RealmObject> copyToRealm(instance: T): T {
        return io.realm.internal.copyToRealm(configuration.mediator, realm, instance)
    }

<<<<<<< HEAD
    internal fun isInTransaction(): Boolean {
        return RealmInterop.realm_is_in_transaction(realm.dbPointer)
    }

=======
>>>>>>> 336b95e1
    /**
     * Deletes the object from the underlying Realm.
     *
     * @throws IllegalArgumentException if the object is not managed by Realm.
     */
    fun <T : RealmObject> delete(obj: T) {
        val internalObject = obj as RealmObjectInternal
        internalObject.`$realm$ObjectPointer`?.let { RealmInterop.realm_object_delete(it) }
            ?: throw IllegalArgumentException("An unmanaged unmanaged object cannot be deleted from the Realm.")
        internalObject.unmanage()
    }

    // FIXME Consider adding a delete-all along with query support
    //  https://github.com/realm/realm-kotlin/issues/64
    // fun <T : RealmModel> delete(clazz: KClass<T>)
}<|MERGE_RESOLUTION|>--- conflicted
+++ resolved
@@ -100,13 +100,6 @@
         return io.realm.internal.copyToRealm(configuration.mediator, realm, instance)
     }
 
-<<<<<<< HEAD
-    internal fun isInTransaction(): Boolean {
-        return RealmInterop.realm_is_in_transaction(realm.dbPointer)
-    }
-
-=======
->>>>>>> 336b95e1
     /**
      * Deletes the object from the underlying Realm.
      *
