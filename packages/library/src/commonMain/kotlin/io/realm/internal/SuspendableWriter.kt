--- conflicted
+++ resolved
@@ -37,16 +37,12 @@
  * @param configuration
  * @param dispatcher The dispatcher on which to execute all the writers operations on.
  */
-<<<<<<< HEAD
-class SuspendableWriter(private val owner: Realm, val dispatcher: CoroutineDispatcher) {
-=======
 class SuspendableWriter(
-    configuration: RealmConfiguration,
+    private val owner: Realm,
     val dispatcher: CoroutineDispatcher = configuration.writeDispatcher(
         configuration.path
     )
 ) {
->>>>>>> b410da74
     // Must only be accessed from the dispatchers thread
     private val realm: MutableRealm by lazy {
         MutableRealm(owner.configuration)
@@ -101,12 +97,10 @@
             // is RealmResults<*> -> result.freeze(this) as R
             is RealmObject -> {
                 val obj: RealmObjectInternal = (result as RealmObjectInternal)
-<<<<<<< HEAD
+                // MERGE
+                obj.freeze<RealmObject>(frozenDbPointer) as R
                 @Suppress("UNCHECKED_CAST")
                 obj.freeze<RealmObject>(TransactionId(owner, realm.transactionid.dbPointer), TransactionId(owner, frozenDbPointer)) as R
-=======
-                obj.freeze<RealmObject>(frozenDbPointer) as R
->>>>>>> b410da74
             }
             else -> throw IllegalArgumentException("Did not recognize type to be frozen: $result")
         }
