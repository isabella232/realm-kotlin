--- conflicted
+++ resolved
@@ -31,29 +31,9 @@
 import kotlinx.coroutines.CancellationException
 import kotlinx.coroutines.CoroutineDispatcher
 import kotlinx.serialization.json.Json
-<<<<<<< HEAD
 import io.realm.interop.NetworkTransport
 import io.realm.interop.Response
-=======
 
-/**
- * TODO
- */
-interface NetworkTransport {
-
-    val authorizationHeaderName: String?
-    val customHeaders: Map<String, String>
-
-    fun sendRequest(
-        method: String,
-        url: String,
-        headers: Map<String, String>,
-        body: String,
-        usesRefreshToken: Boolean
-    ): Response
-}
-
->>>>>>> e221b9d5
 //@SharedImmutable
 //internal expect val SyncDispatcher: CoroutineDispatcher
 
@@ -212,30 +192,4 @@
             responseBody: String
         ): Response = Response(responseStatusCode, 0, responseHeaders, responseBody)
     }
-}
-<<<<<<< HEAD
-=======
-
-/**
- * TODO
- */
-data class Response(
-    val httpResponseCode: Int,
-    val customResponseCode: Int,
-    val headers: Map<String, String>,
-    val body: String
-) {
-    // Returns the HTTP headers in a JNI friendly way where it is being serialized to a
-    // String array consisting of pairs of { key , value } pairs.
-    fun getJNIFriendlyHeaders(): Array<String?> {
-        val jniHeaders = arrayOfNulls<String>(headers.size * 2)
-        var i = 0
-        for ((key, value) in headers) {
-            jniHeaders[i] = key
-            jniHeaders[i + 1] = value
-            i += 2
-        }
-        return jniHeaders
-    }
-}
->>>>>>> e221b9d5
+}