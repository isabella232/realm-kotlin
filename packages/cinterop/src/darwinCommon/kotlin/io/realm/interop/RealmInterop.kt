/*
 * Copyright 2020 Realm Inc.
 *
 * Licensed under the Apache License, Version 2.0 (the "License");
 * you may not use this file except in compliance with the License.
 * You may obtain a copy of the License at
 *
 * http://www.apache.org/licenses/LICENSE-2.0
 *
 * Unless required by applicable law or agreed to in writing, software
 * distributed under the License is distributed on an "AS IS" BASIS,
 * WITHOUT WARRANTIES OR CONDITIONS OF ANY KIND, either express or implied.
 * See the License for the specific language governing permissions and
 * limitations under the License.
 */

package io.realm.interop

import kotlinx.atomicfu.AtomicRef
import kotlinx.atomicfu.atomic
import kotlinx.cinterop.BooleanVar
import kotlinx.cinterop.ByteVarOf
import kotlinx.cinterop.COpaquePointer
import kotlinx.cinterop.CPointed
import kotlinx.cinterop.CPointer
import kotlinx.cinterop.CPointerVar
import kotlinx.cinterop.CValue
import kotlinx.cinterop.MemScope
import kotlinx.cinterop.StableRef
import kotlinx.cinterop.ULongVar
import kotlinx.cinterop.alloc
import kotlinx.cinterop.allocArray
import kotlinx.cinterop.asStableRef
import kotlinx.cinterop.cValue
import kotlinx.cinterop.cstr
import kotlinx.cinterop.get
import kotlinx.cinterop.getBytes
import kotlinx.cinterop.invoke
import kotlinx.cinterop.memScoped
import kotlinx.cinterop.ptr
import kotlinx.cinterop.readBytes
import kotlinx.cinterop.set
import kotlinx.cinterop.staticCFunction
import kotlinx.cinterop.toKString
import kotlinx.cinterop.useContents
import kotlinx.cinterop.value
import kotlinx.coroutines.CoroutineDispatcher
import kotlinx.coroutines.CoroutineScope
import kotlinx.coroutines.CoroutineStart
import kotlinx.coroutines.launch
import platform.posix.posix_errno
import platform.posix.pthread_threadid_np
import platform.posix.strerror
import realm_wrapper.realm_class_info_t
import realm_wrapper.realm_clear_last_error
import realm_wrapper.realm_config_t
import realm_wrapper.realm_error_t
import realm_wrapper.realm_find_property
import realm_wrapper.realm_get_last_error
import realm_wrapper.realm_link_t
import realm_wrapper.realm_property_info_t
import realm_wrapper.realm_release
import realm_wrapper.realm_scheduler_notify_func_t
import realm_wrapper.realm_scheduler_t
import realm_wrapper.realm_string_t
import realm_wrapper.realm_t
import realm_wrapper.realm_value_t
import realm_wrapper.realm_value_type
import realm_wrapper.realm_version_id_t
import kotlin.native.concurrent.freeze
import kotlin.native.internal.createCleaner

private fun throwOnError() {
    memScoped {
        val error = alloc<realm_error_t>()
        if (realm_get_last_error(error.ptr)) {
            val runtimeException = RuntimeException("[${error.error}]: ${error.message?.toKString()}")
            realm_clear_last_error()
            // FIXME Extract all error information and throw exceptions based on type
            //  https://github.com/realm/realm-kotlin/issues/70
            throw runtimeException
        }
    }
}

private fun checkedBooleanResult(boolean: Boolean): Boolean {
    if (!boolean) throwOnError(); return boolean
}

private fun <T : CPointed> checkedPointerResult(pointer: CPointer<T>?): CPointer<T>? {
    if (pointer == null) throwOnError(); return pointer
}

// FIXME API-INTERNAL Consider making NativePointer/CPointerWrapper generic to enforce typing

class CPointerWrapper(ptr: CPointer<out CPointed>?, managed: Boolean = true) : NativePointer {
    val ptr: CPointer<out CPointed>? = checkedPointerResult(ptr)

    @OptIn(ExperimentalStdlibApi::class)
    val cleaner = if (managed) {
        createCleaner(ptr.freeze()) {
            realm_release(it)
        }
    } else null
}

// Convenience type cast
private inline fun <T : CPointed> NativePointer.cptr(): CPointer<T> {
    return (this as CPointerWrapper).ptr as CPointer<T>
}

fun realm_string_t.set(memScope: MemScope, s: String): realm_string_t {
    if (s.isEmpty()) {
        data = null
        size = 0UL
    } else {
        val cstr = s.cstr
        data = cstr.getPointer(memScope)
        size = cstr.getBytes().size.toULong() - 1UL // realm_string_t is not zero-terminated
    }
    return this
}

fun realm_value_t.set(memScope: MemScope, value: Any): realm_value_t {
    when (value) {
        is String -> {
            type = realm_value_type.RLM_TYPE_STRING
            string.set(memScope, value)
        }
        is Byte, is Short, is Int, is Long -> {
            type = realm_value_type.RLM_TYPE_INT
            integer = (value as Number).toLong()
        }
        is Char -> {
            type = realm_value_type.RLM_TYPE_INT
            integer = value.toLong()
        }
        is Float -> {
            type = realm_value_type.RLM_TYPE_FLOAT
            fnum = value
        }
        is Double -> {
            type = realm_value_type.RLM_TYPE_DOUBLE
            dnum = value
        }
        else ->
            TODO("Value conversion not yet implemented for : ${value::class.simpleName}")
    }
    return this
}

fun realm_string_t.toKString(): String {
    if (size == 0UL) {
        return ""
    }
    val data: CPointer<ByteVarOf<Byte>>? = this.data
    val readBytes: ByteArray? = data?.readBytes(this.size.toInt())
    return readBytes?.toKString()!!
}

fun String.toRString(memScope: MemScope) = cValue<realm_string_t> {
    set(memScope, this@toRString)
}

actual object RealmInterop {

    actual fun realm_get_version_id(realm: NativePointer): Long {
        memScoped {
            val info = alloc<realm_version_id_t>()
            val found = alloc<BooleanVar>()
            checkedBooleanResult(realm_wrapper.realm_get_version_id(realm.cptr(), found.ptr, info.ptr))
            return if (found.value) {
                info.version.toLong()
            } else {
                throw IllegalStateException("No VersionId was available. Reading the VersionId requires a valid read transaction.")
            }
        }
    }

    actual fun realm_get_num_versions(realm: NativePointer): Long {
        memScoped {
            val versionsCount = alloc<ULongVar>()
            checkedBooleanResult(
                realm_wrapper.realm_get_num_versions(
                    realm.cptr(),
                    versionsCount.ptr
                )
            )
            return versionsCount.value.toLong()
        }
    }

    actual fun realm_get_library_version(): String {
        return realm_wrapper.realm_get_library_version()!!.toKString()
    }

    actual fun realm_schema_new(tables: List<Table>): NativePointer {
        val count = tables.size
        memScoped {
            val cclasses = allocArray<realm_class_info_t>(count)
            val cproperties = allocArray<CPointerVar<realm_property_info_t>>(count)
            for ((i, clazz) in tables.withIndex()) {
                val properties = clazz.properties
                // Class
                cclasses[i].apply {
                    name = clazz.name.cstr.ptr
                    primary_key = (clazz.primaryKey ?: "").cstr.ptr
                    num_properties = properties.size.toULong()
                    num_computed_properties = 0U
                    flags =
                        clazz.flags.fold(0) { flags, element -> flags or element.nativeValue.toInt() }
                }
                cproperties[i] =
                    allocArray<realm_property_info_t>(properties.size).getPointer(memScope)
                for ((j, property) in properties.withIndex()) {
                    cproperties[i]!![j].apply {
                        name = property.name.cstr.ptr
                        public_name = "".cstr.ptr
                        link_target = property.linkTarget.cstr.ptr
                        link_origin_property_name = "".cstr.ptr
                        type = property.type.nativeValue
                        collection_type = property.collectionType.nativeValue
                        flags =
                            property.flags.fold(0) { flags, element -> flags or element.nativeValue.toInt() }
                    }
                }
            }
            return CPointerWrapper(
                realm_wrapper.realm_schema_new(
                    cclasses,
                    count.toULong(),
                    cproperties
                )
            )
        }
    }

    actual fun realm_config_new(): NativePointer {
        return CPointerWrapper(realm_wrapper.realm_config_new())
    }

    actual fun realm_config_set_path(config: NativePointer, path: String) {
        realm_wrapper.realm_config_set_path(config.cptr(), path)
    }

    actual fun realm_config_set_schema_mode(config: NativePointer, mode: SchemaMode) {
        realm_wrapper.realm_config_set_schema_mode(
            config.cptr(),
            mode.nativeValue
        )
    }

    actual fun realm_config_set_schema_version(config: NativePointer, version: Long) {
        realm_wrapper.realm_config_set_schema_version(
            config.cptr(),
            version.toULong()
        )
    }

<<<<<<< HEAD
    actual fun realm_config_set_max_number_of_active_versions(
        config: NativePointer,
        maxNumberOfVersions: Long
    ) {
        realm_wrapper.realm_config_set_schema_version(config.cptr(), maxNumberOfVersions.toULong())
=======
    actual fun realm_config_set_max_number_of_active_versions(config: NativePointer, maxNumberOfVersions: Long) {
        realm_wrapper.realm_config_set_max_number_of_active_versions(config.cptr(), maxNumberOfVersions.toULong())
>>>>>>> 5f6ced91
    }

    actual fun realm_config_set_schema(config: NativePointer, schema: NativePointer) {
        realm_wrapper.realm_config_set_schema(config.cptr(), schema.cptr())
    }

    actual fun realm_schema_validate(schema: NativePointer, mode: SchemaValidationMode): Boolean {
        return checkedBooleanResult(
            realm_wrapper.realm_schema_validate(
                schema.cptr(),
                mode.nativeValue.toULong()
            )
        )
    }

    actual fun realm_open(config: NativePointer, dispatcher: CoroutineDispatcher?): NativePointer {
        printlntid("opening")
        // TODO Consider just grabbing the current dispatcher by
        //      val dispatcher = runBlocking { coroutineContext[CoroutineDispatcher.Key] }
        //  but requires opting in for @ExperimentalStdlibApi, and have really gotten it to play
        //  for default cases.
        if (dispatcher != null) {
            val scheduler = checkedPointerResult(createSingleThreadDispatcherScheduler(dispatcher))
            realm_wrapper.realm_config_set_scheduler(config.cptr(), scheduler)
        } else {
            // If there is no notification dispatcher use the default scheduler.
            // Re-verify if this is actually needed when notification scheduler is fully in place.
            val scheduler = checkedPointerResult(realm_wrapper.realm_scheduler_make_default())
            realm_wrapper.realm_config_set_scheduler(config.cptr(), scheduler)
        }
        val realmPtr = CPointerWrapper(realm_wrapper.realm_open(config.cptr<realm_config_t>()))
        // Ensure that we can read version information, etc.
        realm_begin_read(realmPtr)
        return realmPtr
    }

    actual fun realm_freeze(liveRealm: NativePointer): NativePointer {
        return CPointerWrapper(realm_wrapper.realm_freeze(liveRealm.cptr<realm_t>()))
    }

    actual fun realm_thaw(frozenRealm: NativePointer): NativePointer {
        val realmPtr = CPointerWrapper(realm_wrapper.realm_thaw(frozenRealm.cptr<realm_t>()))
        // Ensure that we can read version information, etc.
        realm_begin_read(realmPtr)
        return realmPtr
    }

    actual fun realm_is_frozen(realm: NativePointer): Boolean {
        return realm_wrapper.realm_is_frozen(realm.cptr<realm_t>())
    }

    actual fun realm_close(realm: NativePointer) {
        checkedBooleanResult(realm_wrapper.realm_close(realm.cptr()))
    }

    actual fun realm_get_schema(realm: NativePointer): NativePointer {
        return CPointerWrapper(realm_wrapper.realm_get_schema(realm.cptr()))
    }

    actual fun realm_get_num_classes(realm: NativePointer): Long {
        return realm_wrapper.realm_get_num_classes(realm.cptr()).toLong()
    }

    actual fun realm_release(p: NativePointer) {
        realm_wrapper.realm_release((p as CPointerWrapper).ptr)
    }

    actual fun realm_is_closed(realm: NativePointer): Boolean {
        return realm_wrapper.realm_is_closed(realm.cptr())
    }

    actual fun realm_begin_read(realm: NativePointer) {
        checkedBooleanResult(realm_wrapper.realm_begin_read(realm.cptr()))
    }

    actual fun realm_begin_write(realm: NativePointer) {
        checkedBooleanResult(realm_wrapper.realm_begin_write(realm.cptr()))
    }

    actual fun realm_is_in_transaction(realm: NativePointer): Boolean {
        return realm_wrapper.realm_is_writable(realm.cptr())
    }

    actual fun realm_commit(realm: NativePointer) {
        checkedBooleanResult(realm_wrapper.realm_commit(realm.cptr()))
    }

    actual fun realm_rollback(realm: NativePointer) {
        checkedBooleanResult(realm_wrapper.realm_rollback(realm.cptr()))
    }

    actual fun realm_is_in_transaction(realm: NativePointer): Boolean {
        return realm_wrapper.realm_is_writable(realm.cptr())
    }

    actual fun realm_find_class(realm: NativePointer, name: String): Long {
        memScoped {
            val found = alloc<BooleanVar>()
            val classInfo = alloc<realm_class_info_t>()
            checkedBooleanResult(
                realm_wrapper.realm_find_class(
                    realm.cptr(),
                    name,
                    found.ptr,
                    classInfo.ptr
                )
            )
            if (!found.value) {
                throw RuntimeException("Class \"$name\" not found")
            }
            return classInfo.key.toLong()
        }
    }

    actual fun realm_object_create(realm: NativePointer, key: Long): NativePointer {
        return CPointerWrapper(realm_wrapper.realm_object_create(realm.cptr(), key.toUInt()))
    }

<<<<<<< HEAD
    actual fun realm_object_create_with_primary_key(
        realm: NativePointer,
        key: Long,
        primaryKey: Any?
    ): NativePointer {
=======
    actual fun realm_object_create_with_primary_key(realm: NativePointer, key: Long, primaryKey: Any?): NativePointer {
>>>>>>> 5f6ced91
        memScoped {
            return CPointerWrapper(
                realm_wrapper.realm_object_create_with_primary_key_by_ref(
                    realm.cptr(),
                    key.toUInt(),
                    to_realm_value(primaryKey).ptr
                )
            )
        }
    }

    actual fun realm_object_is_valid(obj: NativePointer): Boolean {
        return realm_wrapper.realm_object_is_valid(obj.cptr())
    }

<<<<<<< HEAD
    actual fun realm_object_freeze(liveObject: NativePointer, frozenRealm: NativePointer): NativePointer {
        return CPointerWrapper(realm_wrapper.realm_object_freeze(liveObject.cptr(), frozenRealm.cptr()))
    }

    actual fun realm_object_thaw(frozenObject: NativePointer, liveRealm: NativePointer): NativePointer? {
        return CPointerWrapper(realm_wrapper.realm_object_thaw(frozenObject.cptr(), liveRealm.cptr()))
    }

=======
>>>>>>> 5f6ced91
    actual fun realm_object_as_link(obj: NativePointer): Link {
        val link: CValue<realm_link_t /* = realm_wrapper.realm_link */> =
            realm_wrapper.realm_object_as_link(obj.cptr())
        link.useContents {
            return Link(this.target_table.toLong(), this.target)
        }
    }

    actual fun realm_get_col_key(realm: NativePointer, table: String, col: String): ColumnKey {
        memScoped {
            return ColumnKey(propertyInfo(realm, classInfo(realm, table), col).key)
        }
    }

    actual fun <T> realm_get_value(obj: NativePointer, key: ColumnKey): T {
        memScoped {
            val value: realm_value_t = alloc()
            checkedBooleanResult(realm_wrapper.realm_get_value(obj.cptr(), key.key, value.ptr))
            return from_realm_value(value)
        }
    }

    private fun <T> from_realm_value(value: realm_value_t): T {
        return when (value.type) {
            realm_value_type.RLM_TYPE_NULL ->
                null as T
            realm_value_type.RLM_TYPE_INT ->
                value.integer
            realm_value_type.RLM_TYPE_BOOL ->
                value.boolean
            realm_value_type.RLM_TYPE_STRING ->
                value.string.toKString()
            realm_value_type.RLM_TYPE_FLOAT ->
                value.fnum
            realm_value_type.RLM_TYPE_DOUBLE ->
                value.dnum
            realm_value_type.RLM_TYPE_LINK ->
                value.asLink()
            else ->
                TODO("Unsupported type for from_realm_value ${value.type.name}")
        } as T
    }

    actual fun <T> realm_set_value(o: NativePointer, key: ColumnKey, value: T, isDefault: Boolean) {
        memScoped {
            checkedBooleanResult(
                realm_wrapper.realm_set_value_by_ref(
                    o.cptr(),
                    key.key,
                    to_realm_value(value).ptr,
                    isDefault
                )
            )
        }
    }

    actual fun realm_get_list(obj: NativePointer, key: ColumnKey): NativePointer {
        return CPointerWrapper(realm_wrapper.realm_get_list(obj.cptr(), key.key))
    }

    actual fun realm_list_size(list: NativePointer): Long {
        memScoped {
            val size = alloc<ULongVar>()
            checkedBooleanResult(realm_wrapper.realm_list_size(list.cptr(), size.ptr))
            return size.value.toLong()
        }
    }

    actual fun <T> realm_list_get(list: NativePointer, index: Long): T {
        memScoped {
            val cvalue = alloc<realm_value_t>()
            checkedBooleanResult(
                realm_wrapper.realm_list_get(list.cptr(), index.toULong(), cvalue.ptr)
            )
            return from_realm_value(cvalue)
        }
    }

    actual fun <T> realm_list_add(list: NativePointer, index: Long, value: T) {
        memScoped {
            checkedBooleanResult(
                realm_wrapper.realm_list_add_by_ref(
                    list.cptr(),
                    index.toULong(),
                    to_realm_value(value).ptr
                )
            )
        }
    }

    actual fun <T> realm_list_set(list: NativePointer, index: Long, value: T): T {
        return memScoped {
            realm_list_get<T>(list, index).also {
                checkedBooleanResult(
                    realm_wrapper.realm_list_set_by_ref(
                        list.cptr(),
                        index.toULong(),
                        to_realm_value(value).ptr
                    )
                )
            }
        }
    }

    actual fun realm_list_clear(list: NativePointer) {
        checkedBooleanResult(realm_wrapper.realm_list_clear(list.cptr()))
    }

    actual fun realm_list_erase(list: NativePointer, index: Long) {
        checkedBooleanResult(realm_wrapper.realm_list_erase(list.cptr(), index.toULong()))
    }

    private fun <T> MemScope.to_realm_value(value: T): realm_value_t {
        val cvalue: realm_value_t = alloc()
        when (value) {
            null -> {
                cvalue.type = realm_value_type.RLM_TYPE_NULL
            }
            is Byte -> {
                cvalue.type = realm_value_type.RLM_TYPE_INT
                cvalue.integer = value.toLong()
            }
            is Char -> {
                cvalue.type = realm_value_type.RLM_TYPE_INT
                cvalue.integer = value.toLong()
            }
            is Short -> {
                cvalue.type = realm_value_type.RLM_TYPE_INT
                cvalue.integer = value.toLong()
            }
            is Int -> {
                cvalue.type = realm_value_type.RLM_TYPE_INT
                cvalue.integer = value.toLong()
            }
            is Long -> {
                cvalue.type = realm_value_type.RLM_TYPE_INT
                cvalue.integer = value as Long
            }
            is Boolean -> {
                cvalue.type = realm_value_type.RLM_TYPE_BOOL
                cvalue.boolean = value as Boolean
            }
            is String -> {
                cvalue.type = realm_value_type.RLM_TYPE_STRING
                cvalue.string.set(this, value as String)
            }
            is Float -> {
                cvalue.type = realm_value_type.RLM_TYPE_FLOAT
                cvalue.fnum = value as Float
            }
            is Double -> {
                cvalue.type = realm_value_type.RLM_TYPE_DOUBLE
                cvalue.dnum = value as Double
            }
            is RealmObjectInterop -> {
                cvalue.type = realm_value_type.RLM_TYPE_LINK
                val nativePointer =
                    value.`$realm$ObjectPointer` ?: error("Cannot set unmanaged object")
                realm_wrapper.realm_object_as_link(nativePointer?.cptr()).useContents {
                    cvalue.link.apply {
                        target_table = this@useContents.target_table
                        target = this@useContents.target
                    }
                }
            }
            //    RLM_TYPE_BINARY,
            //    RLM_TYPE_TIMESTAMP,
            //    RLM_TYPE_DECIMAL128,
            //    RLM_TYPE_OBJECT_ID,
            //    RLM_TYPE_UUID,
            else -> {
                TODO("Unsupported type for to_realm_value `${value!!::class.simpleName}`")
            }
        }
        return cvalue
    }

    actual fun realm_query_parse(
        realm: NativePointer,
        table: String,
        query: String,
        vararg args: Any
    ): NativePointer {
        memScoped {
            val count = args.size
            val cArgs = allocArray<realm_value_t>(count)
            args.mapIndexed { i, arg ->
                cArgs[i].apply {
                    set(memScope, arg)
                }
            }
            return CPointerWrapper(
                realm_wrapper.realm_query_parse(
                    realm.cptr(),
                    classInfo(realm, table).key,
                    query,
                    count.toULong(),
                    cArgs
                )
            )
        }
    }

    actual fun realm_query_find_first(realm: NativePointer): Link? {
        memScoped {
            val found = alloc<BooleanVar>()
            val value = alloc<realm_value_t>()
            checkedBooleanResult(
                realm_wrapper.realm_query_find_first(
                    realm.cptr(),
                    value.ptr,
                    found.ptr
                )
            )
            if (!found.value) {
                return null
            }
            if (value.type != realm_value_type.RLM_TYPE_LINK) {
                error("Query did not return link but ${value.type}")
            }
            return Link(value.link.target, value.link.target_table.toLong())
        }
    }

    actual fun realm_query_find_all(query: NativePointer): NativePointer {
        return CPointerWrapper(realm_wrapper.realm_query_find_all(query.cptr()))
    }

    actual fun realm_results_freeze(
        liveResults: NativePointer,
        frozenRealm: NativePointer
    ): NativePointer {
        return CPointerWrapper(
            realm_wrapper.realm_results_freeze(
                liveResults.cptr(),
                frozenRealm.cptr()
            )
        )
    }

    actual fun realm_results_thaw(
        frozenResults: NativePointer,
        liveRealm: NativePointer
    ): NativePointer {
        return CPointerWrapper(
            realm_wrapper.realm_results_thaw(
                frozenResults.cptr(),
                liveRealm.cptr()
            )
        )
    }

    actual fun realm_results_count(results: NativePointer): Long {
        memScoped {
            val count = alloc<ULongVar>()
            checkedBooleanResult(realm_wrapper.realm_results_count(results.cptr(), count.ptr))
            return count.value.toLong()
        }
    }

    actual fun <T> realm_results_get(results: NativePointer, index: Long): Link {
        memScoped {
            val value = alloc<realm_value_t>()
            checkedBooleanResult(
                realm_wrapper.realm_results_get(
                    results.cptr(),
                    index.toULong(),
                    value.ptr
                )
            )
            return value.asLink()
        }
    }

    actual fun realm_get_object(realm: NativePointer, link: Link): NativePointer {
        val ptr = checkedPointerResult(
            realm_wrapper.realm_get_object(
                realm.cptr(),
                link.tableKey.toUInt(),
                link.objKey
            )
        )
        return CPointerWrapper(ptr)
    }

    actual fun realm_results_delete_all(results: NativePointer) {
        checkedBooleanResult(realm_wrapper.realm_results_delete_all(results.cptr()))
    }

    actual fun realm_object_delete(obj: NativePointer) {
        checkedBooleanResult(realm_wrapper.realm_object_delete(obj.cptr()))
    }

    actual fun realm_object_add_notification_callback(
        obj: NativePointer,
        callback: Callback
    ): NativePointer {
        return CPointerWrapper(
            realm_wrapper.realm_object_add_notification_callback(
                obj.cptr(),
                // Use the callback as user data
                StableRef.create(callback).asCPointer(),
                staticCFunction<COpaquePointer?, Unit> { userdata ->
                    userdata?.asStableRef<Callback>()?.dispose()
                        ?: error("Notification callback data should never be null")
                },
                // Change callback
                staticCFunction<COpaquePointer?, CPointer<realm_wrapper.realm_object_changes_t>?, Unit> { userdata, change ->
                    try {
                        userdata?.asStableRef<Callback>()?.get()?.onChange(
                            CPointerWrapper(
                                change,
                                managed = false
                            )
                        ) // FIXME use managed pointer https://github.com/realm/realm-kotlin/issues/147
                            ?: error("Notification callback data should never be null")
                    } catch (e: Exception) {
                        // TODO API-NOTIFICATION Consider catching errors and propagate to error
                        //  callback like the C-API error callback below
                        //  https://github.com/realm/realm-kotlin/issues/303
                        e.printStackTrace()
                    }
                },
                staticCFunction<COpaquePointer?, CPointer<realm_wrapper.realm_async_error_t>?, Unit> { userdata, asyncError ->
                    // TODO Propagate errors to callback
                    //  https://github.com/realm/realm-kotlin/issues/303
                },
                // C-API currently uses the realm's default scheduler no matter what passed here
                null
            ),
            managed = false
        )
    }

    actual fun realm_results_add_notification_callback(
        results: NativePointer,
        callback: Callback
    ): NativePointer {
        return CPointerWrapper(
            realm_wrapper.realm_results_add_notification_callback(
                results.cptr(),
                // Use the callback as user data
                StableRef.create(callback).asCPointer(),
                staticCFunction<COpaquePointer?, Unit> { userdata ->
                    userdata?.asStableRef<Callback>()?.dispose()
                        ?: error("Notification callback data should never be null")
                },
                // Change callback
                staticCFunction<COpaquePointer?, CPointer<realm_wrapper.realm_collection_changes_t>?, Unit> { userdata, change ->
                    try {
                        userdata?.asStableRef<Callback>()?.get()?.onChange(
                            CPointerWrapper(
                                change,
                                managed = false
                            )
                        ) // FIXME use managed pointer https://github.com/realm/realm-kotlin/issues/147
                            ?: error("Notification callback data should never be null")
                    } catch (e: Exception) {
                        // TODO API-NOTIFICATION Consider catching errors and propagate to error
                        //  callback like the C-API error callback below
                        //  https://github.com/realm/realm-kotlin/issues/303
                        e.printStackTrace()
                    }
                },
                staticCFunction<COpaquePointer?, CPointer<realm_wrapper.realm_async_error_t>?, Unit> { userdata, asyncError ->
                    // TODO Propagate errors to callback
                    //  https://github.com/realm/realm-kotlin/issues/303
                },
                // C-API currently uses the realm's default scheduler no matter what passed here
                null
            ),
            managed = false
        )
    }

    private fun MemScope.classInfo(realm: NativePointer, table: String): realm_class_info_t {
        val found = alloc<BooleanVar>()
        val classInfo = alloc<realm_class_info_t>()
        checkedBooleanResult(
            realm_wrapper.realm_find_class(
                realm.cptr(),
                table,
                found.ptr,
                classInfo.ptr
            )
        )
        return classInfo
    }

    private fun MemScope.propertyInfo(
        realm: NativePointer,
        classInfo: realm_class_info_t,
        col: String
    ): realm_property_info_t {
        val found = alloc<BooleanVar>()
        val propertyInfo = alloc<realm_property_info_t>()
        checkedBooleanResult(
            realm_find_property(
                realm.cptr(),
                classInfo.key,
                col,
                found.ptr,
                propertyInfo.ptr
            )
        )
        return propertyInfo
    }

    private fun realm_value_t.asLink(): Link {
        if (this.type != realm_value_type.RLM_TYPE_LINK) {
            error("Value is not of type link: $this.type")
        }
        return Link(this.link.target_table.toLong(), this.link.target)
    }

    private fun createSingleThreadDispatcherScheduler(dispatcher: CoroutineDispatcher): CPointer<realm_scheduler_t>? {
        printlntid("createSingleThreadDispatcherScheduler")
        val scheduler = SingleThreadDispatcherScheduler(tid(), dispatcher).freeze()

        return realm_wrapper.realm_scheduler_new(
            // userdata: kotlinx.cinterop.CValuesRef<*>?,
            scheduler.ref,

            // free: realm_wrapper.realm_free_userdata_func_t? /* = kotlinx.cinterop.CPointer<kotlinx.cinterop.CFunction<(kotlinx.cinterop.COpaquePointer? /* = kotlinx.cinterop.CPointer<out kotlinx.cinterop.CPointed>? */) -> kotlin.Unit>>? */,
            staticCFunction<COpaquePointer?, Unit> { userdata ->
                printlntid("free")
                userdata?.asStableRef<SingleThreadDispatcherScheduler>()?.dispose()
            },

            // notify: realm_wrapper.realm_scheduler_notify_func_t? /* = kotlinx.cinterop.CPointer<kotlinx.cinterop.CFunction<(kotlinx.cinterop.COpaquePointer? /* = kotlinx.cinterop.CPointer<out kotlinx.cinterop.CPointed>? */) -> kotlin.Unit>>? */,
            staticCFunction<COpaquePointer?, Unit> { userdata ->
                // Must be thread safe
                val scheduler = userdata!!.asStableRef<SingleThreadDispatcherScheduler>().get()
                printlntid("$scheduler notify")
                try {
                    scheduler.notify()
                } catch (e: Exception) {
                    // Should never happen, but is included for development to get some indicators
                    // on errors instead of silent crashes.
                    e.printStackTrace()
                }
            },

            // is_on_thread: realm_wrapper.realm_scheduler_is_on_thread_func_t? /* = kotlinx.cinterop.CPointer<kotlinx.cinterop.CFunction<(kotlinx.cinterop.COpaquePointer? /* = kotlinx.cinterop.CPointer<out kotlinx.cinterop.CPointed>? */) -> kotlin.Boolean>>? */,
            staticCFunction<COpaquePointer?, Boolean> { userdata ->
                // Must be thread safe
                val scheduler = userdata!!.asStableRef<SingleThreadDispatcherScheduler>().get()
                printlntid("is_on_thread[$scheduler] ${scheduler.threadId} " + tid())
                scheduler.threadId == tid()
            },

            // is_same_as: realm_wrapper.realm_scheduler_is_same_as_func_t? /* = kotlinx.cinterop.CPointer<kotlinx.cinterop.CFunction<(kotlinx.cinterop.COpaquePointer? /* = kotlinx.cinterop.CPointer<out kotlinx.cinterop.CPointed>? */, kotlinx.cinterop.COpaquePointer? /* = kotlinx.cinterop.CPointer<out kotlinx.cinterop.CPointed>? */) -> kotlin.Boolean>>? */,
            staticCFunction<COpaquePointer?, COpaquePointer?, Boolean> { userdata, other ->
                userdata == other
            },

            // can_deliver_notifications: realm_wrapper.realm_scheduler_can_deliver_notifications_func_t? /* = kotlinx.cinterop.CPointer<kotlinx.cinterop.CFunction<(kotlinx.cinterop.COpaquePointer? /* = kotlinx.cinterop.CPointer<out kotlinx.cinterop.CPointed>? */) -> kotlin.Boolean>>? */,
            staticCFunction<COpaquePointer?, Boolean> { userdata -> true },

            // set_notify_callback: realm_wrapper.realm_scheduler_set_notify_callback_func_t? /* = kotlinx.cinterop.CPointer<kotlinx.cinterop.CFunction<(
            //     userdata kotlinx.cinterop.COpaquePointer? /* = kotlinx.cinterop.CPointer<out kotlinx.cinterop.CPointed>? */,
            //     callback_userdata kotlinx.cinterop.COpaquePointer? /* = kotlinx.cinterop.CPointer<out kotlinx.cinterop.CPointed>? */,
            //     free callback userdata realm_wrapper.realm_free_userdata_func_t? /* = kotlinx.cinterop.CPointer<kotlinx.cinterop.CFunction<(kotlinx.cinterop.COpaquePointer? /* = kotlinx.cinterop.CPointer<out kotlinx.cinterop.CPointed>? */) -> kotlin.Unit>>? */,
            //     notify realm_wrapper.realm_scheduler_notify_func_t? /* = kotlinx.cinterop.CPointer<kotlinx.cinterop.CFunction<(kotlinx.cinterop.COpaquePointer? /* = kotlinx.cinterop.CPointer<out kotlinx.cinterop.CPointed>? */) -> kotlin.Unit>>? */) -> kotlin.Unit>>? */)
            staticCFunction { userdata, notify_callback_userdata, free_notify_callback_userdata, notify_callback ->
                try {
                    val scheduler = userdata!!.asStableRef<SingleThreadDispatcherScheduler>().get()
                    printlntid("set notify callback [$scheduler]: $notify_callback $notify_callback_userdata")
                    scheduler.set_notify_callback(CoreCallback(notify_callback!!, notify_callback_userdata!!))
                } catch (e: Exception) {
                    // Should never happen, but is included for development to get some indicators
                    // on errors instead of silent crashes.
                    e.printStackTrace()
                }
            }
        )
    }

    data class CoreCallback(
        val callback: realm_scheduler_notify_func_t,
        val callback_userdata: CPointer<out CPointed>,
    )

    interface Scheduler {
        fun set_notify_callback(coreCallback: CoreCallback)
        fun notify()
    }

    class SingleThreadDispatcherScheduler(
        val threadId: ULong,
        dispatcher: CoroutineDispatcher
    ) : Scheduler {
        val callback: AtomicRef<CoreCallback?> = atomic(null)
        val scope: CoroutineScope = CoroutineScope(dispatcher)
        val ref: CPointer<out CPointed>

        init {
            ref = StableRef.create(this).asCPointer()
        }

        override fun set_notify_callback(coreCallback: CoreCallback) {
            callback.value = coreCallback
        }

        override fun notify() {
            val function: suspend CoroutineScope.() -> Unit = {
                try {
                    printlntid("on dispatcher")
                    callback.value?.let {
                        it.callback.invoke(it.callback_userdata)
                    }
                } catch (e: Exception) {
                    // Should never happen, but is included for development to get some indicators
                    // on errors instead of silent crashes.
                    e.printStackTrace()
                }
            }
            scope.launch(
                scope.coroutineContext,
                CoroutineStart.DEFAULT,
                function.freeze()
            )
        }
    }
}

// Development debugging methods
// TODO Consider consolidating into platform abstract methods!?
// private inline fun printlntid(s: String) = printlnWithTid(s)
private inline fun printlntid(s: String) = Unit

private fun printlnWithTid(s: String) {
    // Don't try to optimize. Putting tid() call directly in formatted string causes crashes
    // (probably some compiler optimizations that causes references to be collected to early)
    val tid = tid()
    println("<" + tid.toString() + "> $s")
}
private fun tid(): ULong {
    memScoped {
        initRuntimeIfNeeded()
        val tidVar = alloc<ULongVar>()
        pthread_threadid_np(null, tidVar.ptr).ensureUnixCallResult("pthread_threadid_np")
        return tidVar.value
    }
}
private fun getUnixError() = strerror(posix_errno())!!.toKString()
private inline fun Int.ensureUnixCallResult(s: String): Int {
    if (this != 0) {
        throw Error("$s ${getUnixError()}")
    }
    return this
}<|MERGE_RESOLUTION|>--- conflicted
+++ resolved
@@ -257,16 +257,11 @@
         )
     }
 
-<<<<<<< HEAD
     actual fun realm_config_set_max_number_of_active_versions(
         config: NativePointer,
         maxNumberOfVersions: Long
     ) {
-        realm_wrapper.realm_config_set_schema_version(config.cptr(), maxNumberOfVersions.toULong())
-=======
-    actual fun realm_config_set_max_number_of_active_versions(config: NativePointer, maxNumberOfVersions: Long) {
         realm_wrapper.realm_config_set_max_number_of_active_versions(config.cptr(), maxNumberOfVersions.toULong())
->>>>>>> 5f6ced91
     }
 
     actual fun realm_config_set_schema(config: NativePointer, schema: NativePointer) {
@@ -385,15 +380,11 @@
         return CPointerWrapper(realm_wrapper.realm_object_create(realm.cptr(), key.toUInt()))
     }
 
-<<<<<<< HEAD
     actual fun realm_object_create_with_primary_key(
         realm: NativePointer,
         key: Long,
         primaryKey: Any?
     ): NativePointer {
-=======
-    actual fun realm_object_create_with_primary_key(realm: NativePointer, key: Long, primaryKey: Any?): NativePointer {
->>>>>>> 5f6ced91
         memScoped {
             return CPointerWrapper(
                 realm_wrapper.realm_object_create_with_primary_key_by_ref(
@@ -409,7 +400,6 @@
         return realm_wrapper.realm_object_is_valid(obj.cptr())
     }
 
-<<<<<<< HEAD
     actual fun realm_object_freeze(liveObject: NativePointer, frozenRealm: NativePointer): NativePointer {
         return CPointerWrapper(realm_wrapper.realm_object_freeze(liveObject.cptr(), frozenRealm.cptr()))
     }
@@ -418,8 +408,6 @@
         return CPointerWrapper(realm_wrapper.realm_object_thaw(frozenObject.cptr(), liveRealm.cptr()))
     }
 
-=======
->>>>>>> 5f6ced91
     actual fun realm_object_as_link(obj: NativePointer): Link {
         val link: CValue<realm_link_t /* = realm_wrapper.realm_link */> =
             realm_wrapper.realm_object_as_link(obj.cptr())
