--- conflicted
+++ resolved
@@ -460,13 +460,8 @@
         realmc.realm_sync_client_config_set_base_file_path(syncClientConfig.cptr(), basePath)
 
         // TODO add metadata mode to config
-<<<<<<< HEAD
         realmc.realm_sync_client_config_set_metadata_mode(syncClientConfig.cptr(), realm_sync_client_metadata_mode_e.RLM_SYNC_CLIENT_METADATA_MODE_PLAINTEXT)
-        return LongPointerWrapper(realmc.realm_app_new(appConfig.cptr(), syncClientConfig.cptr()))
-=======
-        realmc.realm_sync_client_config_set_metadata_mode(syncClientConfig, realm_sync_client_metadata_mode_e.RLM_SYNC_CLIENT_METADATA_MODE_PLAINTEXT)
-        return LongPointerWrapper(realmc.realm_app_get(appConfig.cptr(), syncClientConfig))
->>>>>>> a46d9331
+        return LongPointerWrapper(realmc.realm_app_get(appConfig.cptr(), syncClientConfig.cptr()))
     }
 
     actual fun realm_app_log_in_with_credentials(app: NativePointer, credentials: NativePointer, callback: CinteropCallback) {
@@ -478,7 +473,6 @@
         )
     }
 
-<<<<<<< HEAD
     actual fun realm_sync_client_config_new(): NativePointer {
         return LongPointerWrapper(realmc.realm_sync_client_config_new())
     }
@@ -490,11 +484,10 @@
         realmc.sync_config_set_logger(syncClientConfig.cptr(), loggerFactory)
     }
 
-=======
     actual fun realm_network_transport_new(networkTransport: NetworkTransport): NativePointer {
         return LongPointerWrapper(realmc.realm_network_transport_new(networkTransport))
     }
->>>>>>> a46d9331
+
     actual fun realm_app_config_new(
         appId: String,
         networkTransport: NativePointer,
