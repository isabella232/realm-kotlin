/*
 * Copyright 2020 Realm Inc.
 *
 * Licensed under the Apache License, Version 2.0 (the "License");
 * you may not use this file except in compliance with the License.
 * You may obtain a copy of the License at
 *
 * http://www.apache.org/licenses/LICENSE-2.0
 *
 * Unless required by applicable law or agreed to in writing, software
 * distributed under the License is distributed on an "AS IS" BASIS,
 * WITHOUT WARRANTIES OR CONDITIONS OF ANY KIND, either express
 * or implied.
 * See the License for the specific language governing permissions and
 * limitations under the License.
 */

object Realm {
    const val version = "0.3.0-SNAPSHOT"
    const val group = "io.realm.kotlin"
    const val projectUrl = "https://realm.io"
    const val pluginPortalId = "io.realm.kotlin"
    // Modules has to match ${project.group}:${project.name} to make composite build work
    const val compilerPluginId = "plugin-compiler"
    const val compilerPluginIdNative = "plugin-compiler-shaded"
    const val cInteropId = "cinterop"
    const val jniSwigStubsId = "jni-swig-stub"
    const val gradlePluginId = "gradle-plugin"

    object License {
        const val name = "The Apache License, Version 2.0"
        const val url = "https://www.apache.org/licenses/LICENSE-2.0.txt"
        const val distribution = "repo"
    }
    object IssueManagement {
        const val system = "Github"
        const val url = "https://github.com/realm/realm-kotlin/issues"
    }
    object SCM {
        const val connection = "scm:git:git://github.com/realm/realm-kotlin.git"
        const val developerConnection = "scm:git:ssh://github.com/realm/realm-kotlin.git"
        const val url = "https://github.com/realm/realm-kotlin"
    }
    object Developer {
        const val name = "Realm"
        const val email = "info@realm.io"
        const val organization = "MongoDB"
        const val organizationUrl = "https://www.mongodb.com"
    }
}

object Versions {
    object Android {
        const val minSdk = 16
        const val targetSdk = 29
        const val compileSdkVersion = 29
        const val buildToolsVersion = "29.0.2"
        const val buildTools = "4.1.0"
        const val ndkVersion = "22.1.7171670"
    }
    const val androidxStartup = "1.1.0-beta01" // https://maven.google.com/web/index.html?q=startup#androidx.startup:startup-runtime
    const val androidxJunit = "1.1.3-beta02" // https://maven.google.com/web/index.html#androidx.test.ext:junit
    const val androidxTest = "1.4.0-beta02" // https://maven.google.com/web/index.html#androidx.test:rules
    // Must be built with same (major.minor!?) kotlin version as 'kotlin' variable below, to be binary compatible with kotlin
    const val atomicfu = "0.16.1" // https://github.com/Kotlin/kotlinx.atomicfu
    const val autoService = "1.0" // https://mvnrepository.com/artifact/com.google.auto.service/auto-service
    const val cmake = "3.18.1" // Core requires minimum 3.15, but 3.18.1 is available through the Android SDK
<<<<<<< HEAD
    const val coroutines = "1.4.2-native-mt"
    const val detektPlugin = "1.16.0" // https://github.com/detekt/detekt
    const val dokka = "1.4.20" // https://github.com/Kotlin/dokka
    const val junit = "4.12"
=======
    const val coroutines = "1.5.0-native-mt" // https://mvnrepository.com/artifact/org.jetbrains.kotlinx/kotlinx-coroutines-core
    const val detektPlugin = "1.17.1" // https://github.com/detekt/detekt
    const val dokka = "1.4.32" // https://github.com/Kotlin/dokka
    const val gradlePluginPublishPlugin = "0.14.0" // https://plugins.gradle.org/plugin/com.gradle.plugin-publish
    const val junit = "4.13.2" // https://mvnrepository.com/artifact/junit/junit
>>>>>>> 24ea6867
    const val jvmTarget = "1.8"
    const val kotlin = "1.5.10"
    const val kotlinCompileTesting = "1.4.2" // https://github.com/tschuchortdev/kotlin-compile-testing
    const val ktlintPlugin = "10.1.0" // https://github.com/jlleitschuh/ktlint-gradle
    const val ktlintVersion = "0.41.0" // https://github.com/pinterest/ktlint
    const val nexusPublishPlugin = "1.1.0" // https://github.com/gradle-nexus/publish-plugin
    const val shadowJar =  "6.1.0" // https://mvnrepository.com/artifact/com.github.johnrengelman.shadow/com.github.johnrengelman.shadow.gradle.plugin?repo=gradle-plugins
}

// Could be actual Dependency objects
object Deps {
    const val autoService = "com.google.auto.service:auto-service:${Versions.autoService}"
    const val autoServiceAnnotation = "com.google.auto.service:auto-service-annotations:${Versions.autoService}"
}<|MERGE_RESOLUTION|>--- conflicted
+++ resolved
@@ -65,18 +65,11 @@
     const val atomicfu = "0.16.1" // https://github.com/Kotlin/kotlinx.atomicfu
     const val autoService = "1.0" // https://mvnrepository.com/artifact/com.google.auto.service/auto-service
     const val cmake = "3.18.1" // Core requires minimum 3.15, but 3.18.1 is available through the Android SDK
-<<<<<<< HEAD
-    const val coroutines = "1.4.2-native-mt"
-    const val detektPlugin = "1.16.0" // https://github.com/detekt/detekt
-    const val dokka = "1.4.20" // https://github.com/Kotlin/dokka
-    const val junit = "4.12"
-=======
     const val coroutines = "1.5.0-native-mt" // https://mvnrepository.com/artifact/org.jetbrains.kotlinx/kotlinx-coroutines-core
     const val detektPlugin = "1.17.1" // https://github.com/detekt/detekt
     const val dokka = "1.4.32" // https://github.com/Kotlin/dokka
     const val gradlePluginPublishPlugin = "0.14.0" // https://plugins.gradle.org/plugin/com.gradle.plugin-publish
     const val junit = "4.13.2" // https://mvnrepository.com/artifact/junit/junit
->>>>>>> 24ea6867
     const val jvmTarget = "1.8"
     const val kotlin = "1.5.10"
     const val kotlinCompileTesting = "1.4.2" // https://github.com/tschuchortdev/kotlin-compile-testing
