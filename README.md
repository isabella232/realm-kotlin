--- conflicted
+++ resolved
@@ -174,11 +174,7 @@
 ## Prerequisites
 
 - Swig. On Mac this can be installed using Homebrew: `brew install swig`.
-<<<<<<< HEAD
-- XCode 12 on Mac.
-=======
 - CMake 3.18.1. Can be installed through the Android SDK Manager.
->>>>>>> 6ece5516
 
 ## Commands to build from source
 
