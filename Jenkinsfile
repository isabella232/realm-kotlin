--- conflicted
+++ resolved
@@ -67,15 +67,11 @@
         // description in case we run into problems down the line.
 
         // lock resource: 'kotlin_build_lock'
-<<<<<<< HEAD
-        timeout(time: 60, activity: true, unit: 'MINUTES')
-=======
         // Overall job timeout. This doesn't include time for waiting on the agent.
         // Setting 'activity'-timeouts here doesn't clear the overall job timeout, so
         // not an option. More finegrained timeouts can be targeted at specific
         // stages, but these will include the time waiting for resources/nodes.
-        timeout(time: 60, unit: 'MINUTES')
->>>>>>> 04b868f7
+        timeout(time: 120, unit: 'MINUTES')
     }
     environment {
           ANDROID_SDK_ROOT='/Users/realm/Library/Android/sdk/'
